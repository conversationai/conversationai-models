{
 "cells": [
  {
   "cell_type": "markdown",
   "metadata": {
    "colab_type": "text",
    "id": "-YibCLoSLRHp"
   },
   "source": [
    "Copyright 2018 Google LLC.\n",
    "\n",
    "Licensed under the Apache License, Version 2.0 (the \"License\");\n",
    "you may not use this file except in compliance with the License.\n",
    "You may obtain a copy of the License at\n",
    "\n",
    "https://www.apache.org/licenses/LICENSE-2.0\n",
    "\n",
    "Unless required by applicable law or agreed to in writing, software\n",
    "distributed under the License is distributed on an \"AS IS\" BASIS,\n",
    "WITHOUT WARRANTIES OR CONDITIONS OF ANY KIND, either express or implied.\n",
    "See the License for the specific language governing permissions and\n",
    "limitations under the License."
   ]
  },
  {
   "cell_type": "markdown",
   "metadata": {
    "colab_type": "text",
    "id": "LMykUGMauh9b"
   },
   "source": [
    "# Evaluation code\n",
    "\n",
    "\n",
    "__Disclaimer__\n",
    "*   This notebook contains experimental code, which may be changed without notice.\n",
    "*   The ideas here are some ideas relevant to fairness - they are not the whole story!\n",
    "\n"
   ]
  },
  {
   "cell_type": "markdown",
   "metadata": {},
   "source": [
    "# Notebook summary"
   ]
  },
  {
   "cell_type": "markdown",
   "metadata": {},
   "source": [
    "This notebook intends to evaluate a list of models on two dimensions:\n",
    "- \"Performance\": How well the model perform to classify the data (intended bias). Currently, we use the AUC.\n",
    "- \"Bias\": How much bias does the model contain (unintended bias). Currently, we use the pinned auc.\n",
    "\n",
    "This script takes the following steps:\n",
    "\n",
    "- Write input function to generate 2 datasets:\n",
    "    - A \"performance dataset\" which will be used for the first set of metrics. This dataset is supposed to be similar format to the training data (contain a piece of text and a label).\n",
    "    - A \"bias dataset\" which will be used for the second set of metrics. This data contains a piece of text, a label but also some subgroup information to evaluate the unintended bias on.\n",
    "- Runs predictions with the export_utils.\n",
    "- Evaluate metrics."
   ]
  },
  {
   "cell_type": "code",
   "execution_count": null,
   "metadata": {},
   "outputs": [],
   "source": [
    "%load_ext autoreload"
   ]
  },
  {
   "cell_type": "code",
   "execution_count": null,
   "metadata": {},
   "outputs": [],
   "source": [
    "%autoreload 2"
   ]
  },
  {
   "cell_type": "code",
   "execution_count": null,
   "metadata": {},
   "outputs": [],
   "source": [
    "from __future__ import absolute_import\n",
    "from __future__ import division\n",
    "from __future__ import print_function\n",
    "\n",
    "import getpass\n",
    "from IPython.display import display\n",
    "import json\n",
    "import nltk\n",
    "import numpy as np\n",
    "import pandas as pd\n",
    "import pkg_resources\n",
    "import os\n",
    "import random\n",
    "import re\n",
    "import seaborn as sns\n",
    "\n",
    "import tensorflow as tf\n",
    "from tensorflow.python.lib.io import file_io"
   ]
  },
  {
   "cell_type": "code",
   "execution_count": null,
   "metadata": {
    "scrolled": true
   },
   "outputs": [],
   "source": [
    "from utils_export.dataset import Dataset, Model\n",
    "from utils_export import utils_cloudml\n",
    "from utils_export import utils_tfrecords"
   ]
  },
  {
   "cell_type": "code",
   "execution_count": null,
   "metadata": {},
   "outputs": [],
   "source": [
    "os.environ['GCS_READ_CACHE_MAX_SIZE_MB'] = '0' #Faster to access GCS file + https://github.com/tensorflow/tensorflow/issues/15530"
   ]
  },
  {
   "cell_type": "markdown",
   "metadata": {},
   "source": [
    "# Settings"
   ]
  },
  {
   "cell_type": "markdown",
   "metadata": {},
   "source": [
    "### Global variables"
   ]
  },
  {
   "cell_type": "code",
   "execution_count": null,
   "metadata": {},
   "outputs": [],
   "source": [
    "# User inputs\n",
    "PROJECT_NAME = 'wikidetox'\n",
    "\n",
    "# Information about deployed model.\n",
    "MODEL_NAMES = [\n",
    "    'tf_gru_attention_unbiasN_trainY:v_1537919376',\n",
    "    'tf_gru_attention_unbiasY_trainN:v_1537918796']\n",
    "\n",
    "# Model description\n",
    "TEXT_FEATURE_NAME = 'comment_text' #Input text\n",
    "SENTENCE_KEY = 'comment_key' #Input key\n",
    "LABEL_NAME_PREDICTION_MODEL = 'frac_neg/logistic' # Output prediction"
   ]
  },
  {
   "cell_type": "markdown",
   "metadata": {},
   "source": [
    "# Part 1: Creating input_fn"
   ]
  },
  {
   "cell_type": "code",
   "execution_count": null,
   "metadata": {},
   "outputs": [],
   "source": [
    "def tokenizer(text, lowercase=True):\n",
    "  \"\"\"Converts text to a list of words.\n",
    "\n",
    "  Args:\n",
    "    text: piece of text to tokenize (string).\n",
    "    lowercase: whether to include lowercasing in preprocessing (boolean).\n",
    "    tokenizer: Python function to tokenize the text on.\n",
    "\n",
    "  Returns:\n",
    "    A list of strings (words).\n",
    "  \"\"\"\n",
    "  words = nltk.word_tokenize(text.decode('utf-8'))\n",
    "  if lowercase:\n",
    "    words = [w.lower() for w in words]\n",
    "  return words"
   ]
  },
  {
   "cell_type": "markdown",
   "metadata": {},
   "source": [
    "### Toxicity 2017 performance dataset"
   ]
  },
  {
   "cell_type": "code",
   "execution_count": null,
   "metadata": {},
   "outputs": [],
   "source": [
    "# User inputs\n",
    "TOXICITY_PERFORMANCE_DATASET = 'gs://kaggle-model-experiments/resources/toxicity_q42017_test.tfrecord'\n",
    "LABEL_NAME_TOXICITY_TEST_FILE = 'frac_neg' #Name of the label in the performance dataset\n",
    "\n",
    "# DECODING\n",
    "decoding_input_features = {\n",
    "  TEXT_FEATURE_NAME: tf.FixedLenFeature([], dtype=tf.string),\n",
    "  LABEL_NAME_TOXICITY_TEST_FILE: tf.FixedLenFeature([], dtype=tf.float32)\n",
    "}\n",
    "\n",
    "def input_fn_performance_toxicity(max_n_examples=None, random_filter_keep_rate=1.0):\n",
    "    res = utils_tfrecords.decode_tf_records_to_pandas(\n",
    "        decoding_input_features,\n",
    "        TOXICITY_PERFORMANCE_DATASET,\n",
    "        max_n_examples,\n",
    "        random_filter_keep_rate)\n",
    "    res[TEXT_FEATURE_NAME] = list(map(tokenizer, res[TEXT_FEATURE_NAME]))\n",
    "    res = res.rename(columns={\n",
    "        LABEL_NAME_TOXICITY_TEST_FILE: 'label'})\n",
    "    res['label'] = list(map(lambda x :bool(round(x)), list(res['label'])))\n",
    "    final = res.copy(deep=True)\n",
    "    return final"
   ]
  },
  {
   "cell_type": "markdown",
   "metadata": {},
   "source": [
    "### Civil comments performance dataset"
   ]
  },
  {
   "cell_type": "code",
   "execution_count": null,
   "metadata": {},
   "outputs": [],
   "source": [
    "CIVIL_COMMENTS_PATH = 'gs://kaggle-model-experiments/resources/civil_comments_data/train.tfrecord'\n",
    "THRESHOLD_BIAS_CIVIL = 0.5\n",
    "\n",
    "civil_comments_spec = {\n",
    "    'comment_text': tf.FixedLenFeature([], dtype=tf.string),\n",
    "    'id': tf.FixedLenFeature([], dtype=tf.string),\n",
    "    'toxicity': tf.FixedLenFeature([], dtype=tf.float32),\n",
    "    'severe_toxicity': tf.FixedLenFeature([], dtype=tf.float32),\n",
    "    'obscene': tf.FixedLenFeature([], dtype=tf.float32),\n",
    "    'sexual_explicit': tf.FixedLenFeature([], dtype=tf.float32),\n",
    "    'identity_attack': tf.FixedLenFeature([], dtype=tf.float32),\n",
    "    'insult': tf.FixedLenFeature([], dtype=tf.float32),\n",
    "    'threat': tf.FixedLenFeature([], dtype=tf.float32),\n",
    "    'toxicity_annotator_count': tf.FixedLenFeature([], dtype=tf.int64),\n",
    "    'identity_annotator_count': tf.FixedLenFeature([], dtype=tf.int64),\n",
    "    'male': tf.FixedLenFeature([], dtype=tf.float32, default_value=-1.),\n",
    "    'female': tf.FixedLenFeature([], dtype=tf.float32, default_value=-1.),\n",
    "    'transgender': tf.FixedLenFeature([], dtype=tf.float32, default_value=-1.),\n",
    "    'other_gender': tf.FixedLenFeature([], dtype=tf.float32, default_value=-1.),\n",
    "    'heterosexual': tf.FixedLenFeature([], dtype=tf.float32, default_value=-1.),\n",
    "    'homosexual_gay_or_lesbian': tf.FixedLenFeature([], dtype=tf.float32, default_value=-1.),\n",
    "    'bisexual': tf.FixedLenFeature([], dtype=tf.float32, default_value=-1.),\n",
    "    'other_sexual_orientation': tf.FixedLenFeature([], dtype=tf.float32, default_value=-1.),\n",
    "    'christian': tf.FixedLenFeature([], dtype=tf.float32, default_value=-1.),\n",
    "    'jewish': tf.FixedLenFeature([], dtype=tf.float32, default_value=-1.),\n",
    "    'muslim': tf.FixedLenFeature([], dtype=tf.float32, default_value=-1.),\n",
    "    'hindu': tf.FixedLenFeature([], dtype=tf.float32, default_value=-1.),\n",
    "    'buddhist': tf.FixedLenFeature([], dtype=tf.float32, default_value=-1.),\n",
    "    'atheist': tf.FixedLenFeature([], dtype=tf.float32, default_value=-1.),\n",
    "    'other_religion': tf.FixedLenFeature([], dtype=tf.float32, default_value=-1.),\n",
    "    'black': tf.FixedLenFeature([], dtype=tf.float32, default_value=-1.),\n",
    "    'white': tf.FixedLenFeature([], dtype=tf.float32, default_value=-1.),\n",
    "    'asian': tf.FixedLenFeature([], dtype=tf.float32, default_value=-1.),\n",
    "    'latino': tf.FixedLenFeature([], dtype=tf.float32, default_value=-1.),\n",
    "    'other_race_or_ethnicity': tf.FixedLenFeature([], dtype=tf.float32, default_value=-1.),\n",
    "    'physical_disability': tf.FixedLenFeature([], dtype=tf.float32, default_value=-1.),\n",
    "    'intellectual_or_learning_disability': tf.FixedLenFeature([], dtype=tf.float32, default_value=-1.),\n",
    "    'psychiatric_or_mental_illness': tf.FixedLenFeature([], dtype=tf.float32, default_value=-1.),\n",
    "    'other_disability': tf.FixedLenFeature([], dtype=tf.float32, default_value=-1.),\n",
    "}\n",
    "\n",
    "identity_terms_civil = ['male', 'female', 'transgender', 'other_gender', 'heterosexual', \n",
    "                        'homosexual_gay_or_lesbian', 'bisexual', 'other_sexual_orientation',\n",
    "                        'christian', 'jewish', 'muslim', 'hindu', 'buddhist', 'atheist',\n",
    "                        'other_religion', 'black', 'white', 'asian', 'latino', 'other_race_or_ethnicity',\n",
    "                        'physical_disability', 'intellectual_or_learning_disability',\n",
    "                        'psychiatric_or_mental_illness', 'other_disability'\n",
    "                       ]"
   ]
  },
  {
   "cell_type": "code",
   "execution_count": null,
   "metadata": {},
   "outputs": [],
   "source": [
    "def input_fn_performance_civil(max_n_examples=None, random_filter_keep_rate=1.0):\n",
    "    civil_df_raw = utils_tfrecords.decode_tf_records_to_pandas(\n",
    "        civil_comments_spec,\n",
    "        CIVIL_COMMENTS_PATH,\n",
    "        max_n_examples=max_n_examples,\n",
    "        random_filter_keep_rate=random_filter_keep_rate,\n",
    "    )\n",
    "    civil_df_raw[TEXT_FEATURE_NAME] = list(map(tokenizer, civil_df_raw[TEXT_FEATURE_NAME]))\n",
    "    civil_df_raw['toxicity'] = list(map(lambda x :bool(round(x)), list(civil_df_raw['toxicity'])))\n",
    "    civil_df_raw = civil_df_raw.rename(columns={\n",
    "        'comment_text': TEXT_FEATURE_NAME,\n",
    "        'toxicity': 'label'})\n",
    "    res = civil_df_raw.copy(deep=True)\n",
    "    return res"
   ]
  },
  {
   "cell_type": "markdown",
   "metadata": {},
   "source": [
    "### Synthetic comment bias dataset"
   ]
  },
  {
   "cell_type": "code",
   "execution_count": null,
   "metadata": {},
   "outputs": [],
   "source": [
    "!pip install -U -q git+https://github.com/conversationai/unintended-ml-bias-analysis"
   ]
  },
  {
   "cell_type": "code",
   "execution_count": null,
   "metadata": {},
   "outputs": [],
   "source": [
    "from unintended_ml_bias import model_bias_analysis"
   ]
  },
  {
   "cell_type": "code",
   "execution_count": null,
   "metadata": {},
   "outputs": [],
   "source": [
    "# Loading it from it the unintended_ml_bias github.\n",
    "entire_test_bias_df = pd.read_csv(\n",
    "    pkg_resources.resource_stream(\"unintended_ml_bias\", \"eval_datasets/bias_madlibs_77k.csv\"))\n",
    "entire_test_bias_df['raw_text'] = entire_test_bias_df['Text']\n",
    "entire_test_bias_df['label'] = entire_test_bias_df['Label']\n",
    "entire_test_bias_df['label'] = list(map(lambda x: x=='BAD', entire_test_bias_df['label']))\n",
    "entire_test_bias_df = entire_test_bias_df[['raw_text', 'label']].copy()\n",
    "identity_terms_synthetic = [line.strip()\n",
    "         for line in pkg_resources.resource_stream(\"unintended_ml_bias\", \"bias_madlibs_data/adjectives_people.txt\")]\n",
    "model_bias_analysis.add_subgroup_columns_from_text(entire_test_bias_df, 'raw_text', identity_terms_synthetic)\n",
    "# Add preprocessing\n",
    "entire_test_bias_df['text'] = list(map(tokenizer, entire_test_bias_df['raw_text']))"
   ]
  },
  {
   "cell_type": "code",
   "execution_count": null,
   "metadata": {},
   "outputs": [],
   "source": [
    "def input_fn_bias(max_n_examples):\n",
    "    if max_n_examples:\n",
    "        res = entire_test_bias_df.sample(n=max_n_examples, random_state=2018)\n",
    "    else:\n",
    "        res = entire_test_bias_df\n",
    "    res = res.copy(deep=True)\n",
    "    res = res.rename(\n",
    "        columns={\n",
    "            'raw_text': TEXT_FEATURE_NAME\n",
    "        })\n",
    "    return res"
   ]
  },
  {
   "cell_type": "markdown",
   "metadata": {},
   "source": [
<<<<<<< HEAD
    "### Civil comments bias dataset"
=======
    "### Civil comment bias dataset"
>>>>>>> d51b479b
   ]
  },
  {
   "cell_type": "markdown",
   "metadata": {},
   "source": [
    "Construction of this database such as:\n",
    "- we keep only examples that have identity labels (with rule: male >=0)\n",
    "- we apply the 'threshold_bias_civil' for each identity field\n",
    "- we select x% of the \"background\", i.e. examples that are 0 for each identify. \n",
    "Indeed, as the background is dominant, we want to reduce the size of the test set.  "
   ]
  },
  {
   "cell_type": "code",
   "execution_count": null,
   "metadata": {},
   "outputs": [],
   "source": [
    "def filter_fn_civil(example, background_filter_keep_rate=0.1):\n",
    "    if example ['male'] < 0.:\n",
    "        return False\n",
    "    contains_one_identity = False\n",
    "    for _term in identity_terms_civil:\n",
    "        if example[_term] >= THRESHOLD_BIAS_CIVIL:\n",
    "            contains_one_identity = True\n",
    "    if contains_one_identity:\n",
    "        return True\n",
    "    else:\n",
    "        return (random.random() < background_filter_keep_rate)\n",
    "\n",
    "def input_fn_bias_civil(max_n_examples=None):\n",
    "    civil_df_raw = utils_tfrecords.decode_tf_records_to_pandas(\n",
    "        civil_comments_spec,\n",
    "        CIVIL_COMMENTS_PATH,\n",
    "        max_n_examples=max_n_examples,\n",
    "        filter_fn=filter_fn_civil,\n",
    "    )\n",
    "    civil_df_raw[TEXT_FEATURE_NAME] = list(map(tokenizer, civil_df_raw[TEXT_FEATURE_NAME]))\n",
    "    for _term in identity_terms_civil:\n",
    "        civil_df_raw[_term] = list(map(lambda x : x >= THRESHOLD_BIAS_CIVIL, list(civil_df_raw[_term])))\n",
    "    civil_df_raw['toxicity'] = list(map(lambda x :bool(round(x)), list(civil_df_raw['toxicity'])))\n",
    "    civil_df_raw = civil_df_raw.rename(columns={\n",
    "        'comment_text': TEXT_FEATURE_NAME,\n",
    "        'toxicity': 'label'})\n",
    "    res = civil_df_raw.copy(deep=True)\n",
    "    return res"
   ]
  },
  {
   "cell_type": "markdown",
   "metadata": {},
   "source": [
    "# Part 2: Running prediction"
   ]
  },
  {
   "cell_type": "markdown",
   "metadata": {},
   "source": [
    "### Defining the model"
   ]
  },
  {
   "cell_type": "code",
   "execution_count": null,
   "metadata": {},
   "outputs": [],
   "source": [
    "# User inputs.\n",
    "model_input_spec = {\n",
    "    TEXT_FEATURE_NAME: utils_tfrecords.EncodingFeatureSpec.LIST_STRING} #library will use this automatically\n",
    "\n",
    "model = Model(\n",
    "    feature_keys_spec=model_input_spec,\n",
    "    prediction_keys=LABEL_NAME_PREDICTION_MODEL,\n",
    "    example_key=SENTENCE_KEY,\n",
    "    model_names=MODEL_NAMES,\n",
    "    project_name=PROJECT_NAME)"
   ]
  },
  {
   "cell_type": "markdown",
   "metadata": {},
   "source": [
    "### Performance dataset"
   ]
  },
  {
   "cell_type": "code",
   "execution_count": null,
   "metadata": {},
   "outputs": [],
   "source": [
    "# User inputs\n",
    "SIZE_PERFORMANCE_DATA_SET = 10000\n",
    "\n",
    "# Pattern for path of tf_records\n",
    "PERFORMANCE_DATASET_DIR = os.path.join(\n",
    "    'gs://kaggle-model-experiments/',\n",
    "    getpass.getuser(),\n",
    "    'tfrecords',\n",
    "    'test_performance_toxicity')"
   ]
  },
  {
   "cell_type": "code",
   "execution_count": null,
   "metadata": {
    "scrolled": false
   },
   "outputs": [],
   "source": [
    "dataset_performance = Dataset(input_fn_performance_toxicity, PERFORMANCE_DATASET_DIR)\n",
    "random.seed(2018) # Need to set seed before loading data to be able to reload same data in the future\n",
    "dataset_performance.load_data(SIZE_PERFORMANCE_DATA_SET, random_filter_keep_rate=0.5)"
   ]
  },
  {
   "cell_type": "code",
   "execution_count": null,
   "metadata": {},
   "outputs": [],
   "source": [
    "dataset_performance.add_model_prediction_to_data(model)"
   ]
  },
  {
   "cell_type": "markdown",
   "metadata": {},
   "source": [
    "### Bias dataset"
   ]
  },
  {
   "cell_type": "code",
   "execution_count": null,
   "metadata": {},
   "outputs": [],
   "source": [
    "# User inputs\n",
    "SIZE_BIAS_DATA_SET = 20000\n",
    "\n",
    "# Pattern for path of tf_records\n",
    "BIAS_DATASET_DIR = os.path.join(\n",
    "    'gs://kaggle-model-experiments/',\n",
    "    getpass.getuser(),\n",
    "    'tfrecords',\n",
    "    'test_bias_civil_comments')"
   ]
  },
  {
   "cell_type": "code",
   "execution_count": null,
   "metadata": {},
   "outputs": [],
   "source": [
    "dataset_bias = Dataset(input_fn_bias_civil, BIAS_DATASET_DIR)\n",
    "random.seed(2018) # Need to set seed before loading data to be able to reload same data in the future\n",
    "dataset_bias.load_data(SIZE_BIAS_DATA_SET)"
   ]
  },
  {
   "cell_type": "code",
   "execution_count": null,
   "metadata": {},
   "outputs": [],
   "source": [
    "dataset_bias.add_model_prediction_to_data(model, recompute_predictions)"
   ]
  },
  {
   "cell_type": "markdown",
   "metadata": {},
   "source": [
    "### Post processing"
   ]
  },
  {
   "cell_type": "code",
   "execution_count": null,
   "metadata": {},
   "outputs": [],
   "source": [
    "test_performance_df = dataset_performance.show_data()"
   ]
  },
  {
   "cell_type": "code",
   "execution_count": null,
   "metadata": {},
   "outputs": [],
   "source": [
    "test_bias_df = dataset_bias.show_data()"
   ]
  },
  {
   "cell_type": "markdown",
   "metadata": {},
   "source": [
    "### Analyzing final results"
   ]
  },
  {
   "cell_type": "code",
   "execution_count": null,
   "metadata": {
    "colab": {
     "autoexec": {
      "startup": false,
      "wait_interval": 0
     },
     "base_uri": "https://localhost:8080/",
     "height": 204
    },
    "colab_type": "code",
    "executionInfo": {
     "elapsed": 17,
     "status": "ok",
     "timestamp": 1530641283264,
     "user": {
      "displayName": "Flavien Prost",
      "photoUrl": "//lh5.googleusercontent.com/-2GvWuP8dy24/AAAAAAAAAAI/AAAAAAAAAHI/aCatYKxJMXQ/s50-c-k-no/photo.jpg",
      "userId": "100080410554240838905"
     },
     "user_tz": 240
    },
    "id": "Y7R4heIB5GaV",
    "outputId": "e8e0c3bc-96d8-4635-865a-275052054df8"
   },
   "outputs": [],
   "source": [
    "test_performance_df.head()"
   ]
  },
  {
   "cell_type": "code",
   "execution_count": null,
   "metadata": {
    "colab": {
     "autoexec": {
      "startup": false,
      "wait_interval": 0
     },
     "base_uri": "https://localhost:8080/",
     "height": 233
    },
    "colab_type": "code",
    "executionInfo": {
     "elapsed": 41,
     "status": "ok",
     "timestamp": 1530641286091,
     "user": {
      "displayName": "Flavien Prost",
      "photoUrl": "//lh5.googleusercontent.com/-2GvWuP8dy24/AAAAAAAAAAI/AAAAAAAAAHI/aCatYKxJMXQ/s50-c-k-no/photo.jpg",
      "userId": "100080410554240838905"
     },
     "user_tz": 240
    },
    "id": "Ln2BXOg4Q6GP",
    "outputId": "bb5288e8-9f10-4796-b36e-42f5c02cb148"
   },
   "outputs": [],
   "source": [
    "test_bias_df.head()"
   ]
  },
  {
   "cell_type": "markdown",
   "metadata": {
    "colab_type": "text",
    "id": "8m8QI4qEjtcY"
   },
   "source": [
    "# Part 3: Run evaluation metrics"
   ]
  },
  {
   "cell_type": "code",
   "execution_count": null,
   "metadata": {},
   "outputs": [],
   "source": [
    "MODEL_FAMILIES = [[_model] for _model in MODEL_NAMES]"
   ]
  },
  {
   "cell_type": "markdown",
   "metadata": {
    "colab_type": "text",
    "id": "PhwSHsMtO9fF"
   },
   "source": [
    "## Performance metrics"
   ]
  },
  {
   "cell_type": "markdown",
   "metadata": {},
   "source": [
    "### Data Format"
   ]
  },
  {
   "cell_type": "markdown",
   "metadata": {},
   "source": [
    "At this point, our performance data is in DataFrame df, with columns:\n",
    "\n",
    "- label: True if the comment is Toxic, False otherwise.\n",
    "- < model name >: One column per model, cells contain the score from that model.\n",
    "You can run the analysis below on any data in this format. Subgroup labels can be generated via words in the text as done above, or come from human labels if you have them."
   ]
  },
  {
   "cell_type": "markdown",
   "metadata": {},
   "source": [
    "### Run AUC"
   ]
  },
  {
   "cell_type": "code",
   "execution_count": null,
   "metadata": {
    "colab": {
     "autoexec": {
      "startup": false,
      "wait_interval": 0
     }
    },
    "colab_type": "code",
    "id": "XUZYCq-6N8MK"
   },
   "outputs": [],
   "source": [
    "import sklearn.metrics as metrics"
   ]
  },
  {
   "cell_type": "code",
   "execution_count": null,
   "metadata": {
    "colab": {
     "autoexec": {
      "startup": false,
      "wait_interval": 0
     },
     "base_uri": "https://localhost:8080/",
     "height": 35
    },
    "colab_type": "code",
    "executionInfo": {
     "elapsed": 32,
     "status": "ok",
     "timestamp": 1530641399913,
     "user": {
      "displayName": "Flavien Prost",
      "photoUrl": "//lh5.googleusercontent.com/-2GvWuP8dy24/AAAAAAAAAAI/AAAAAAAAAHI/aCatYKxJMXQ/s50-c-k-no/photo.jpg",
      "userId": "100080410554240838905"
     },
     "user_tz": 240
    },
    "id": "yc8SWZbqMwA4",
    "outputId": "6e9399b8-ce22-42bb-c318-959bae73f6c0"
   },
   "outputs": [],
   "source": [
    "for model_family in MODEL_FAMILIES:\n",
    "  auc_list = []\n",
    "  for _model in model_family:\n",
    "    fpr, tpr, thresholds = metrics.roc_curve(\n",
    "        test_performance_df['label'],\n",
    "        test_performance_df[_model])\n",
    "    auc_list.append(metrics.auc(fpr, tpr))\n",
    "  print ('Auc for model {}: {}'.format(_model, np.mean(auc_list)))"
   ]
  },
  {
   "cell_type": "markdown",
   "metadata": {
    "colab_type": "text",
    "id": "vTrKsfIcxoBh"
   },
   "source": [
    "## Unintended Bias Metrics"
   ]
  },
  {
   "cell_type": "markdown",
   "metadata": {
    "colab_type": "text",
    "id": "D3ZJSKY8FHFH"
   },
   "source": [
    "### Data Format\n",
    "At this point, our bias data is in DataFrame df, with columns:\n",
    "\n",
    "*   label: True if the comment is Toxic, False otherwise.\n",
    "*   < model name >: One column per model, cells contain the score from that model.\n",
    "*   < subgroup >: One column per identity, True if the comment mentions this identity.\n",
    "\n",
    "You can run the analysis below on any data in this format. Subgroup labels can be \n",
    "generated via words in the text as done above, or come from human labels if you have them.\n"
   ]
  },
  {
   "cell_type": "code",
   "execution_count": null,
   "metadata": {},
   "outputs": [],
   "source": [
    "cm = sns.light_palette(\"red\", as_cmap=True)"
   ]
  },
  {
   "cell_type": "code",
   "execution_count": null,
   "metadata": {},
   "outputs": [],
   "source": [
    "identity_terms_civil_included = []\n",
    "for _term in identity_terms_civil:\n",
    "    if sum(test_bias_df[_term]) >= 20:\n",
    "        print ('keeping {}'.format(_term))\n",
    "        identity_terms_civil_included.append(_term)"
   ]
  },
  {
   "cell_type": "markdown",
   "metadata": {},
   "source": [
    "### Normalized pinned-AUC difference"
   ]
  },
  {
   "cell_type": "code",
   "execution_count": null,
   "metadata": {},
   "outputs": [],
   "source": [
    "model_bias_analysis.per_subgroup_auc_diff_from_overall(\n",
    "    test_bias_df, identity_terms_civil_included, MODEL_FAMILIES, squared_error=True, normed_auc=True)"
   ]
  },
  {
   "cell_type": "markdown",
   "metadata": {},
   "source": [
    "### General metrics per model"
   ]
  },
  {
   "cell_type": "code",
   "execution_count": null,
   "metadata": {},
   "outputs": [],
   "source": [
    "model_nick_names = {\n",
    "    'tf_gru_attention_unbiasN_trainY:v_1537919376': 'normal',\n",
    "    'tf_gru_attention_unbiasY_trainN:v_1537918796': 'unbiased',\n",
    "}"
   ]
  },
  {
   "cell_type": "code",
   "execution_count": null,
   "metadata": {
    "scrolled": false
   },
   "outputs": [],
   "source": [
    "for model_family in MODEL_FAMILIES:\n",
    "    \n",
    "    bias_metrics_df = model_bias_analysis.per_subgroup_aucs(\n",
    "        test_bias_df, identity_terms_civil_included, [model_family], 'label')\n",
    "    \n",
    "    ### Make it prettier\n",
    "    _model = model_family[0]\n",
    "    _nickname = model_nick_names[_model]\n",
    "    bias_metrics_df = bias_metrics_df.rename(columns={\n",
    "        col: col.replace(_model, _nickname) for col in bias_metrics_df.columns\n",
    "    })\n",
    "    for col in bias_metrics_df.columns:\n",
    "        try:\n",
    "            bias_metrics_df[col] = list(map(lambda x: [round(y,2) for y in x] , bias_metrics_df[col]))\n",
    "        except:\n",
    "            pass\n",
    "    bias_metrics_df = bias_metrics_df[\n",
    "        ['subgroup',\n",
    "         'subset_size',\n",
    "         _nickname + '_normalized_pinned_aucs',\n",
    "         _nickname + '_cross_subgroup_negative_mwus',\n",
    "         _nickname + '_cross_subgroup_positive_mwus',\n",
    "         _nickname + '_within_negative_label_mwus',\n",
    "         _nickname + '_within_positive_label_mwus',\n",
    "         _nickname + '_within_subgroup_mwus',\n",
    "         _nickname + '_aucs',\n",
    "         _nickname + '_mean',\n",
    "         _nickname + '_median',\n",
    "         _nickname + '_std',\n",
    "        ]\n",
    "    ]\n",
    "    display(bias_metrics_df)"
   ]
  },
  {
   "cell_type": "code",
   "execution_count": null,
   "metadata": {},
   "outputs": [],
   "source": []
  }
 ],
 "metadata": {
  "colab": {
   "collapsed_sections": [],
   "default_view": {},
   "name": "jigsaw-evaluation-pipeline.ipynb",
   "provenance": [],
   "version": "0.3.2",
   "views": {}
  },
  "kernelspec": {
   "display_name": "env2-evaluation-kernel",
   "language": "python",
   "name": "env2-evaluation-kernel"
  },
  "language_info": {
   "codemirror_mode": {
    "name": "ipython",
    "version": 2
   },
   "file_extension": ".py",
   "mimetype": "text/x-python",
   "name": "python",
   "nbconvert_exporter": "python",
   "pygments_lexer": "ipython2",
   "version": "2.7.15"
  }
 },
 "nbformat": 4,
 "nbformat_minor": 1
}<|MERGE_RESOLUTION|>--- conflicted
+++ resolved
@@ -382,11 +382,7 @@
    "cell_type": "markdown",
    "metadata": {},
    "source": [
-<<<<<<< HEAD
-    "### Civil comments bias dataset"
-=======
     "### Civil comment bias dataset"
->>>>>>> d51b479b
    ]
   },
   {
