--- conflicted
+++ resolved
@@ -19,18 +19,10 @@
 echo ""
 
 python -m keras_trainer.model \
-<<<<<<< HEAD
 	--train_path=${INPUT_PATH}/train.csv \
 	--validation_path=${INPUT_PATH}/validation.csv \
 	--embeddings_path=${INPUT_PATH}/glove.6B/glove.6B.100d.txt \
 	--job-dir=${OUTPUT_PATH} \
 	--log_path=${LOG_PATH} \
-	--comet_key ${COMET_KEY}
-=======
-       --train_path=${INPUT_PATH}/train.csv \
-       --test_path=${INPUT_PATH}/validation.csv \
-       --embeddings_path=${INPUT_PATH}/glove.6B/glove.6B.100d.txt \
-       --job-dir=${OUTPUT_PATH} \
-       --log_path=${LOG_PATH} \
-       --model_type=rnn
->>>>>>> 932b8193
+	--comet_key ${COMET_KEY} \
+  --model_type=rnn