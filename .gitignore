--- conflicted
+++ resolved
@@ -1,9 +1,5 @@
 # Editor config.
 .vscode/
-<<<<<<< HEAD
-*.pyc
-attention-tutorial/env/*
-=======
 
 # Python Compiles files.
 *.pyc
@@ -11,6 +7,7 @@
 # Virtual Environment files.
 .pyenv
 .virtualenv
+env
 
 # mypy cache files for type-checking.
 .mypy_cache
@@ -20,5 +17,4 @@
 bazel-experiments
 bazel-genfiles
 bazel-out
-bazel-testlogs
->>>>>>> 361457c7
+bazel-testlogs