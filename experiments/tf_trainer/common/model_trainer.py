--- conflicted
+++ resolved
@@ -48,19 +48,6 @@
                            "Directory for the Estimator's model directory.")
 tf.app.flags.DEFINE_bool('enable_profiling', False,
                          'Enable profiler hook in estimator.')
-<<<<<<< HEAD
-tf.app.flags.DEFINE_integer('n_export', 1,
-                            'Number of models to export.'
-                            'If =1, only the last one is saved.'
-                            'If >1, we split the take n_export checkpoints.')
-tf.app.flags.DEFINE_integer("train_steps", 100000,
-                            "The number of steps to train for.")
-tf.app.flags.DEFINE_integer("eval_period", 1000,
-                            "The number of steps per eval period.")
-tf.app.flags.DEFINE_integer("eval_steps", None,
-                            "Number of examples to eval for, default all.")
-
-=======
 tf.app.flags.DEFINE_integer(
     'n_export', 1, 'Number of models to export.'
     'If =1, only the last one is saved.'
@@ -74,7 +61,6 @@
                             'The number of steps per eval period.')
 tf.app.flags.DEFINE_integer('eval_steps', None,
                             'Number of examples to eval for, default all.')
->>>>>>> edf781cc
 
 tf.app.flags.mark_flag_as_required('model_dir')
 
@@ -242,16 +228,9 @@
         json.loads(os.environ.get('TF_CONFIG', '{}')).get('task', {}).get(
             'trial', ''))
 
-<<<<<<< HEAD
   def _add_estimator_key(self, estimator, example_key_name):
-    '''Adds a forward key to the model_fn of an estimator.'''
+    """Adds a forward key to the model_fn of an estimator."""
     estimator = forward_features(estimator, example_key_name)
-=======
-  def _add_estimator_key(self, estimator):
-    """Adds a forward key to the model_fn of an estimator."""
-    if FLAGS.key_name:
-      estimator = forward_features(estimator, FLAGS.key_name)
->>>>>>> edf781cc
     return estimator
 
   def _get_list_checkpoint(self, n_export, model_dir):
@@ -292,9 +271,8 @@
 
     return checkpoints_to_export
 
-<<<<<<< HEAD
   def export(self, serving_input_fn, example_key_name=None):
-    '''Export model as a .pb.
+    """Export model as a .pb.
 
     Args:
       serving_input_fn: An input function for inference graph.
@@ -308,20 +286,14 @@
       which will be used as an example unique identifier. In inference, the input
       example includes an example_key field that is passed along by the estimator
       and returned in the predictions.
-    '''
+    """
     estimator = self._estimator
     if example_key_name:
       estimator = self._add_estimator_key(self._estimator, example_key_name)
     
-    checkpoints_to_export = self._get_list_checkpoint(FLAGS.n_export, self._model_dir())
-=======
-  def export(self, serving_input_fn):
-    """Export model as a .pb."""
-    estimator_with_key = self._add_estimator_key(self._estimator)
-
     checkpoints_to_export = self._get_list_checkpoint(FLAGS.n_export,
                                                       self._model_dir())
->>>>>>> edf781cc
+
     for checkpoint_path in checkpoints_to_export:
       version = checkpoint_path.split('-')[-1]
       estimator.export_savedmodel(
