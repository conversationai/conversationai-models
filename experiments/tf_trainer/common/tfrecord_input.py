"""DatasetInput class based on TFRecord files."""

from __future__ import absolute_import
from __future__ import division
from __future__ import print_function

import multiprocessing
import tensorflow as tf
from typing import Callable, List

from tf_trainer.common import base_model
from tf_trainer.common import dataset_input
from tf_trainer.common import types


tf.app.flags.DEFINE_string('train_path', None,
                           'Path to the training data TFRecord file.')
tf.app.flags.DEFINE_string('validate_path', None,
                           'Path to the validation data TFRecord file.')
tf.app.flags.DEFINE_string('labels', 'frac_neg',
                           'Comma separated list of (float) label features.')
tf.app.flags.DEFINE_string('text_feature', 'comment_text',
                           'Name of feature containing text input.')
tf.app.flags.DEFINE_boolean('round_labels', True,
                            'Round label features to 0 or 1 if true.')
tf.app.flags.DEFINE_integer('batch_size', 256,
                            'Batch sizes to use when reading.')
tf.app.flags.DEFINE_integer('num_prefetch', 5,
                            'Batch sizes to use when reading.')


FLAGS = tf.app.flags.FLAGS


class TFRecordInput(dataset_input.DatasetInput):
  """Simple no-preprocessing TFRecord based DatasetInput.

  Handles parsing of TF Examples.

  Regardless of which TF Example feature key is used, as specified by the
  FLAGS.text_feature, the simple input will store the input text feature in
  the feature key _text_feature.
  """

  def __init__(self) -> None:
    self._labels = FLAGS.labels.split(',')
    self._batch_size = FLAGS.batch_size
    self._num_prefetch = FLAGS.num_prefetch
    self._text_feature = FLAGS.text_feature
    self._round_labels = FLAGS.round_labels

  def labels(self) -> List[str]:
    """List of the names of the float label features."""
    return self._labels

  def text_feature(self) -> str:
    """Name of the feature containing the input text from examples."""
    return self._text_feature

  def train_input_fn(self) -> types.FeatureAndLabelTensors:
    """input_fn for TF Estimators for training set.
<<<<<<< HEAD

=======
   
>>>>>>> 5ebc5eba
    Automatically repeats over input data forever.
    """
    assert FLAGS.train_path
    return self._input_fn_from_file(FLAGS.train_path).repeat()

  def validate_input_fn(self) -> types.FeatureAndLabelTensors:
    """input_fn for TF Estimators for validation set."""
    assert FLAGS.validate_path
    return self._input_fn_from_file(FLAGS.validate_path)

  def _input_fn_from_file(self, filepath: str) -> types.FeatureAndLabelTensors:
    dataset = tf.data.TFRecordDataset(filepath)  # type: tf.data.TFRecordDataset
    parsed_dataset = dataset.map(
        self._read_tf_example,
        num_parallel_calls=multiprocessing.cpu_count())
<<<<<<< HEAD
    return parsed_dataset.batch(self._batch_size).prefetch(
        self._num_prefetch)
=======
    return parsed_dataset.batch(self._batch_size).prefetch(self._num_prefetch)
>>>>>>> 5ebc5eba

  def _process_labels(self, features, parsed):
    """Applies rounding and computes weights tied to feature presence.
    
    For all of the expected labels, if the value is negative, this
    indicates a missing feature from the input. A corresponding
    label name, suffixed by '_weight' will be added to the features
    with a value of 1.0 is present, and 0.0 if absent. The label
    value is rounded up or down (if enabled) and then mapped to
    zero if missing.

    Args:
        features: the input features read from a TF Example.
        parsed: the input labels read from a TF Example.

    Returns:
        A tuple of the features dict (with weights) and the labels dict.
    """
    # Make a deep copy to avoid changing the input.
    new_features = {k: v for k, v in features.items()}
    labels = {}
    for label in self._labels:
      label_value = parsed[label]
      # Missing weights are negative, find them and zero those features out.
      weight = tf.cast(tf.greater_equal(label_value, 0.0), dtype=tf.float32)
      if self._round_labels:
        label_value = tf.round(label_value)
      new_features[label + '_weight'] = weight
      labels[label] = tf.multiply(label_value, weight)
    return new_features, labels

  def _read_tf_example(
      self,
      record: tf.Tensor,
  ) -> types.FeatureAndLabelTensors:
    """Parses TF Example protobuf into a text feature and labels.

    The input TF Example has a text feature as a singleton list with the full
    comment as the single element.
    """

    keys_to_features = {}
    keys_to_features[self._text_feature] = tf.FixedLenFeature([], tf.string)
    for label in self._labels:
      keys_to_features[label] = tf.FixedLenFeature([], tf.float32, -1.0)
    parsed = tf.parse_single_example(
        record, keys_to_features)  # type: Dict[str, types.Tensor]

    features = {base_model.TEXT_FEATURE_KEY: parsed[self._text_feature]}
    return self._process_labels(features, parsed)


class TFRecordInputWithTokenizer(TFRecordInput):
  """TFRecord based DatasetInput.

  Handles parsing of TF Examples.

  When handling text input, this class will rewrite the text input future,
  using the preprocessing fn. That is, the text feature will be rewritten
  as a new key in the output changing both the type and contents - from
  a string to a tensor of in integers representing tokens of some kind.
  TODO: preserve the original string and write a new key.
  """

  def __init__(self,
               train_preprocess_fn: Callable[[str], List[str]],
               max_seq_len: int = 30000) -> None:
    super().__init__()
    self._train_preprocess_fn = train_preprocess_fn
    self._max_seq_len = max_seq_len

  def _input_fn_from_file(self, filepath: str) -> types.FeatureAndLabelTensors:

    filenames_dataset = tf.data.Dataset.list_files(filepath)
    dataset = tf.data.TFRecordDataset(filenames_dataset) # type: tf.data.TFRecordDataset

    parsed_dataset = dataset.map(
        self._read_tf_example, num_parallel_calls=multiprocessing.cpu_count())
    parsed_dataset = parsed_dataset.filter(
        lambda x, _: tf.less(x['sequence_length'], self._max_seq_len))

    feature_shapes = {
        base_model.TOKENS_FEATURE_KEY: [None],
        'sequence_length': []
    }
    for label in self._labels:
      feature_shapes[label + '_weight'] = []

    padded_shapes = (feature_shapes, {label: [] for label in self._labels})
    parsed_dataset = parsed_dataset.apply(
        tf.contrib.data.bucket_by_sequence_length(
            element_length_func=lambda x, _: x['sequence_length'],
            bucket_boundaries=[(i + 1) * 20 for i in range(10)],
            bucket_batch_sizes=[self._batch_size] * 11,
            padded_shapes=padded_shapes))
    batched_dataset = parsed_dataset.prefetch(self._num_prefetch)
    return batched_dataset

  def _read_tf_example(
      self,
      record: tf.Tensor,
  ) -> types.FeatureAndLabelTensors:
    """Parses TF Example protobuf into a text feature and labels.

    The input TF Example has a text feature as a singleton list with the full
    comment as the single element.
    """
    keys_to_features = {}
    keys_to_features[self.text_feature()] = tf.FixedLenFeature([], tf.string)
    for label in self._labels:
      keys_to_features[label] = tf.FixedLenFeature([], tf.float32, -1.0)
    parsed = tf.parse_single_example(
        record, keys_to_features)  # type: Dict[str, types.Tensor]

    text = parsed[self.text_feature()]
    tokens = self._train_preprocess_fn(text)
    features = {
        base_model.TOKENS_FEATURE_KEY: tokens,
        'sequence_length': tf.shape(tokens)[0],
    }
    return self._process_labels(features, parsed)<|MERGE_RESOLUTION|>--- conflicted
+++ resolved
@@ -59,11 +59,7 @@
 
   def train_input_fn(self) -> types.FeatureAndLabelTensors:
     """input_fn for TF Estimators for training set.
-<<<<<<< HEAD
 
-=======
-   
->>>>>>> 5ebc5eba
     Automatically repeats over input data forever.
     """
     assert FLAGS.train_path
@@ -79,12 +75,7 @@
     parsed_dataset = dataset.map(
         self._read_tf_example,
         num_parallel_calls=multiprocessing.cpu_count())
-<<<<<<< HEAD
-    return parsed_dataset.batch(self._batch_size).prefetch(
-        self._num_prefetch)
-=======
     return parsed_dataset.batch(self._batch_size).prefetch(self._num_prefetch)
->>>>>>> 5ebc5eba
 
   def _process_labels(self, features, parsed):
     """Applies rounding and computes weights tied to feature presence.
