# coding=utf-8
# Copyright 2018 The Conversation-AI.github.io Authors.
#
# Licensed under the Apache License, Version 2.0 (the "License");
# you may not use this file except in compliance with the License.
# You may obtain a copy of the License at
#
#     http://www.apache.org/licenses/LICENSE-2.0
#
# Unless required by applicable law or agreed to in writing, software
# distributed under the License is distributed on an "AS IS" BASIS,
# WITHOUT WARRANTIES OR CONDITIONS OF ANY KIND, either express or implied.
# See the License for the specific language governing permissions and
# limitations under the License.
"""Tests for tfrecord_input."""

from __future__ import absolute_import
from __future__ import division
from __future__ import print_function

import numpy as np
import tensorflow as tf

from tf_trainer.common import base_model
from tf_trainer.common import tfrecord_input
from tf_trainer.common import types


FLAGS = tf.app.flags.FLAGS


class TFRecordInputTest(tf.test.TestCase):

  def setUp(self):
    FLAGS.text_feature = 'comment'
    ex = tf.train.Example(
      features=tf.train.Features(
          feature={
              'label':
                  tf.train.Feature(
                      float_list=tf.train.FloatList(value=[0.8])),
              'ignored-label':
                  tf.train.Feature(
                      float_list=tf.train.FloatList(value=[0.125])),
              'comment':
                  tf.train.Feature(
                      bytes_list=tf.train.BytesList(
                          value=['Hi there Bob'.encode('utf-8')]))
                  }))
    self.ex_tensor = tf.convert_to_tensor(ex.SerializeToString(),
                                          dtype=tf.string)

  def test_TFRecordInput_unrounded(self):
    FLAGS.round_labels = False
    FLAGS.labels = 'label'
    dataset_input = tfrecord_input.TFRecordInput()

    with self.test_session():
      features, labels = dataset_input._read_tf_example(self.ex_tensor)
      self.assertEqual(features[base_model.TEXT_FEATURE_KEY].eval(),
                       b'Hi there Bob')
      np.testing.assert_almost_equal(labels['label'].eval(), 0.8)
      np.testing.assert_almost_equal(features['label_weight'].eval(), 1.0)
      self.assertCountEqual(list(labels), ['label'])
      self.assertCountEqual(list(features), ['text', 'label_weight'])

  def test_TFRecordInput_default_values(self):
    FLAGS.labels = 'label,fake_label'
    FLAGS.round_labels = False
    dataset_input = tfrecord_input.TFRecordInput()

    with self.test_session():
      features, labels = dataset_input._read_tf_example(self.ex_tensor)
      self.assertEqual(features[base_model.TEXT_FEATURE_KEY].eval(),
                       b'Hi there Bob')
      np.testing.assert_almost_equal(labels['label'].eval(), 0.8)
      np.testing.assert_almost_equal(features['label_weight'].eval(), 1.0)
      np.testing.assert_almost_equal(labels['fake_label'].eval(), 0.0)
      np.testing.assert_almost_equal(features['fake_label_weight'].eval(), 0.0)

  def test_TFRecordInput_rounded(self):
    FLAGS.labels = 'label'
    FLAGS.round_labels = True
    dataset_input = tfrecord_input.TFRecordInput()

    with self.test_session():
      features, labels = dataset_input._read_tf_example(self.ex_tensor)
      self.assertEqual(features[base_model.TEXT_FEATURE_KEY].eval(),
                       b'Hi there Bob')
      np.testing.assert_almost_equal(labels['label'].eval(), 1.0)
<<<<<<< HEAD
      np.testing.assert_almost_equal(features['label_weight'].eval(), 1.0)
=======
>>>>>>> b3153f50


class TFRecordInputWithTokenizerTest(tf.test.TestCase):

  def setUp(self):
    FLAGS.text_feature = "comment"
    ex = tf.train.Example(
      features=tf.train.Features(
          feature={
              "label":
                  tf.train.Feature(
                      float_list=tf.train.FloatList(value=[0.8])),
              "comment":
                  tf.train.Feature(
                      bytes_list=tf.train.BytesList(
                          value=["Hi there Bob".encode("utf-8")]))
                  }))
    self.ex_tensor = tf.convert_to_tensor(ex.SerializeToString(), dtype=tf.string)

    self.word_to_idx = {"Hi": 12, "there": 13}
    self.unknown_token = 999

  def preprocessor(self, text):
    return tf.py_func(
        lambda t: np.asarray([self.word_to_idx.get(x, self.unknown_token)
                              for x in t.decode('utf-8').split(" ")]),
        [text], tf.int64)

<<<<<<< HEAD
  def test_TFRecordInputWithTokenzier_unrounded(self):
=======
  def test_TFRecordInputWithTokenizer_unrounded(self):
>>>>>>> b3153f50
    FLAGS.labels = "label"
    FLAGS.round_labels = False
    dataset_input = tfrecord_input.TFRecordInputWithTokenizer(
        train_preprocess_fn=self.preprocessor)

    with self.test_session():
      features, labels = dataset_input._read_tf_example(self.ex_tensor)
      self.assertEqual(list(features[base_model.TOKENS_FEATURE_KEY].eval()),
                       [12, 13, 999])
      self.assertAlmostEqual(labels["label"].eval(), 0.8)
      self.assertAlmostEqual(features["label_weight"].eval(), 1.0)

  def test_TFRecordInputWithTokenizer_default_values(self):
    FLAGS.labels = "label,fake_label"
    FLAGS.round_labels = False
    dataset_input = tfrecord_input.TFRecordInputWithTokenizer(
        train_preprocess_fn=self.preprocessor)

    with self.test_session():
      features, labels = dataset_input._read_tf_example(self.ex_tensor)
      self.assertEqual(list(features[base_model.TOKENS_FEATURE_KEY].eval()),
                       [12, 13, 999])
      self.assertAlmostEqual(labels["label"].eval(), 0.8)
      self.assertAlmostEqual(labels["fake_label"].eval(), 0.0)
      self.assertAlmostEqual(features["label_weight"].eval(), 1.0)
      self.assertAlmostEqual(features["fake_label_weight"].eval(), 1.0)

  def test_TFRecordInputWithTokenizer_rounded(self):
    FLAGS.labels = "label"
    FLAGS.round_labels = True
    dataset_input = tfrecord_input.TFRecordInputWithTokenizer(
        train_preprocess_fn=self.preprocessor)

    with self.test_session():
      features, labels = dataset_input._read_tf_example(self.ex_tensor)
      self.assertEqual(list(features[base_model.TOKENS_FEATURE_KEY].eval()),
                       [12, 13, 999])
      self.assertEqual(labels["label"].eval(), 1.0)
      self.assertEqual(features["label_weight"].eval(), 1.0)

if __name__ == "__main__":
  tf.test.main()<|MERGE_RESOLUTION|>--- conflicted
+++ resolved
@@ -88,10 +88,7 @@
       self.assertEqual(features[base_model.TEXT_FEATURE_KEY].eval(),
                        b'Hi there Bob')
       np.testing.assert_almost_equal(labels['label'].eval(), 1.0)
-<<<<<<< HEAD
       np.testing.assert_almost_equal(features['label_weight'].eval(), 1.0)
-=======
->>>>>>> b3153f50
 
 
 class TFRecordInputWithTokenizerTest(tf.test.TestCase):
@@ -120,11 +117,7 @@
                               for x in t.decode('utf-8').split(" ")]),
         [text], tf.int64)
 
-<<<<<<< HEAD
-  def test_TFRecordInputWithTokenzier_unrounded(self):
-=======
   def test_TFRecordInputWithTokenizer_unrounded(self):
->>>>>>> b3153f50
     FLAGS.labels = "label"
     FLAGS.round_labels = False
     dataset_input = tfrecord_input.TFRecordInputWithTokenizer(
